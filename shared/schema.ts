<<<<<<< HEAD
import { pgTable, text, serial, integer, boolean, timestamp, date, decimal, uniqueIndex, jsonb, primaryKey } from "drizzle-orm/pg-core";
=======
import { pgTable, text, serial, integer, boolean, timestamp, date, decimal, uniqueIndex, jsonb } from "drizzle-orm/pg-core";
import { sql } from "drizzle-orm";
>>>>>>> 420dbb48
import { createInsertSchema } from "drizzle-zod";
import { z } from "zod";
import { relations } from "drizzle-orm";

// A list of supported currencies
export const SUPPORTED_CURRENCIES = [
  { code: "USD", symbol: "$", name: "US Dollar" },
  { code: "EUR", symbol: "€", name: "Euro" },
  { code: "GBP", symbol: "£", name: "British Pound" },
  { code: "JPY", symbol: "¥", name: "Japanese Yen" },
  { code: "CAD", symbol: "$", name: "Canadian Dollar" },
  { code: "AUD", symbol: "$", name: "Australian Dollar" },
  { code: "CNY", symbol: "¥", name: "Chinese Yuan" },
  { code: "INR", symbol: "₹", name: "Indian Rupee" },
  { code: "BRL", symbol: "R$", name: "Brazilian Real" },
  { code: "MXN", symbol: "$", name: "Mexican Peso" },
] as const;

export type CurrencyCode = typeof SUPPORTED_CURRENCIES[number]['code'];

// Add new table for global settings
export const appSettings = pgTable("app_settings", {
  id: serial("id").primaryKey(),
  require2FA: boolean("require_2fa").default(false).notNull(),
  updatedAt: timestamp("updated_at").defaultNow().notNull(),
  updatedBy: integer("updated_by").references(() => users.id),
});

export const notifications = pgTable("notifications", {
  id: serial("id").primaryKey(),
  userId: integer("user_id").notNull().references(() => users.id),
  type: text("type").notNull(), // e.g., 'follow', 'mention', etc.
  message: text("message").notNull(),
  read: boolean("read").default(false).notNull(),
  createdAt: timestamp("created_at").defaultNow().notNull(),
  actorId: integer("actor_id").references(() => users.id), // User who triggered the notification
});

export const users = pgTable("users", {
  id: serial("id").primaryKey(),
  username: text("username").notNull().unique(),
  password: text("password").notNull(),
  fullName: text("full_name"),
  email: text("email"),
  bio: text("bio"),
  avatarUrl: text("avatar_url"),
  roleId: integer("role_id"),
  currency: text("currency").default("USD"), // Default currency is USD
  twoFactorEnabled: boolean("two_factor_enabled").default(false),
  twoFactorSecret: text("two_factor_secret"),
  emailNotifications: boolean("email_notifications").default(true),
  webNotifications: boolean("web_notifications").default(true),
  mentionNotifications: boolean("mention_notifications").default(true),
  followNotifications: boolean("follow_notifications").default(true),
  stripeCustomerId: text("stripe_customer_id"),
  stripeSubscriptionId: text("stripe_subscription_id"),
  subscriptionStatus: text("subscription_status").default("inactive"),
  createdAt: timestamp("created_at").defaultNow().notNull(),
  updatedAt: timestamp("updated_at").defaultNow().notNull(),
  deletedAt: timestamp("deleted_at")
});

export const roles = pgTable("roles", {
  id: serial("id").primaryKey(),
  name: text("name").notNull().unique(),
  description: text("description"),
  createdAt: timestamp("created_at").defaultNow().notNull(),
  updatedAt: timestamp("updated_at").defaultNow().notNull(),
  deletedAt: timestamp("deleted_at")
});

export const permissions = pgTable("permissions", {
  id: serial("id").primaryKey(),
  name: text("name").notNull().unique(),
  description: text("description"),
  createdAt: timestamp("created_at").defaultNow().notNull(),
  deletedAt: timestamp("deleted_at")
});

export const rolePermissions = pgTable("role_permissions", {
  roleId: integer("role_id").notNull().references(() => roles.id),
  permissionId: integer("permission_id").notNull().references(() => permissions.id)
});

// Food Vault Models
export const locations = pgTable("locations", {
  id: serial("id").primaryKey(),
  name: text("name").notNull(),
  type: text("type").notNull(), // 'home', 'office', etc.
  userId: integer("user_id").notNull().references(() => users.id),
  createdAt: timestamp("created_at").defaultNow().notNull(),
  updatedAt: timestamp("updated_at").defaultNow().notNull(),
});

// Stores table for tracking where food was purchased from
export const stores = pgTable("stores", {
  id: serial("id").primaryKey(),
  name: text("name").notNull(),
  location: text("location").notNull(),
  phone: text("phone"),
  fax: text("fax"),
  vatNumber: text("vat_number"),
  taxId: text("tax_id"),
  parserType: text("parser_type"), // For store-specific parsing rules (LIDL, ALPHAMEGA, etc.)
  parserConfig: jsonb("parser_config"), // JSON configuration for the parser
  userId: integer("user_id").notNull().references(() => users.id),
  createdAt: timestamp("created_at").defaultNow().notNull(),
  updatedAt: timestamp("updated_at").defaultNow().notNull(),
}, (table) => {
  return {
    // Create a unique index on store name and location for a specific user
    // This will help identify duplicate stores during receipt scanning
    storeNameLocationUserIdx: uniqueIndex("store_name_location_user_idx").on(
      table.name, 
      table.location, 
      table.userId
    ),
  }
});

// Receipts table for storing uploaded receipts
export const receipts = pgTable("receipts", {
  id: serial("id").primaryKey(),
  userId: integer("userId").notNull().references(() => users.id),
  storeId: integer("storeId").references(() => stores.id),
  filePath: text("filePath").notNull(),
  fileName: text("fileName").notNull(),
  fileSize: integer("fileSize").notNull(),
  mimeType: text("mimeType").notNull(),
  uploadDate: timestamp("uploadDate").defaultNow().notNull(),
  extractedData: jsonb("extractedData"),
  totalAmount: decimal("totalAmount", { precision: 10, scale: 2 }),
  receiptDate: timestamp("receiptDate"),
  receiptNumber: text("receiptNumber"),
  language: text("language"), // Receipt language detected
  createdAt: timestamp("createdAt").defaultNow().notNull(),
  updatedAt: timestamp("updatedAt").defaultNow().notNull(),
});

<<<<<<< HEAD
// Tag system for food items
export const tags = pgTable("tags", {
  id: serial("id").primaryKey(),
  name: text("name").notNull(),
  color: text("color").default("#3B82F6"),
  userId: integer("userId").references(() => users.id),
  isSystem: boolean("isSystem").default(false), // To differentiate system tags from user created ones
  createdAt: timestamp("createdAt").defaultNow().notNull(),
  updatedAt: timestamp("updatedAt").defaultNow().notNull(),
}, (table) => {
  return {
    nameUserIdx: uniqueIndex("tag_name_user_idx").on(table.name, table.userId),
  }
});

// Junction table for many-to-many relationship between food items and tags
export const foodItemsTags = pgTable("food_items_tags", {
  foodItemId: integer("foodItemId").notNull().references(() => foodItems.id),
  tagId: integer("tagId").notNull().references(() => tags.id),
  createdAt: timestamp("createdAt").defaultNow().notNull(),
}, (table) => {
  return {
    pk: primaryKey({ columns: [table.foodItemId, table.tagId] }),
=======
// Tags table for categorizing food items
export const tags = pgTable("tags", {
  id: serial("id").primaryKey(),
  name: text("name").notNull().unique(),
  color: text("color").default("#3B82F6"),
  isSystem: boolean("is_system").default(false),
  userId: integer("user_id").references(() => users.id), // null for system tags
  createdAt: timestamp("created_at").defaultNow().notNull(),
  updatedAt: timestamp("updated_at").defaultNow().notNull(),
});

// Food item to tags many-to-many join table
export const foodItemTags = pgTable("food_item_tags", {
  foodItemId: integer("food_item_id").notNull().references(() => foodItems.id, { onDelete: 'cascade' }),
  tagId: integer("tag_id").notNull().references(() => tags.id),
}, (table) => {
  return {
    pk: uniqueIndex("food_item_tag_pk").on(table.foodItemId, table.tagId),
>>>>>>> 420dbb48
  }
});

export const foodItems = pgTable("food_items", {
  id: serial("id").primaryKey(),
  name: text("name").notNull(),
  normalizedName: text("normalized_name"), // Normalized name for item grouping
  originalName: text("original_name"), // Original name from receipt
  category: text("category"), // Category identified during normalization
  quantity: decimal("quantity", { precision: 10, scale: 3 }).notNull(),
  unit: text("unit").notNull(), // g, kg, pieces, etc.
  locationId: integer("location_id").notNull().references(() => locations.id),
  storeId: integer("store_id").references(() => stores.id), // Where the item was purchased
  receiptId: integer("receiptId").references(() => receipts.id), // Add relation to receipts
  expiryDate: date("expiry_date").notNull(),
  price: decimal("price", { precision: 10, scale: 2 }), // direct price value
  pricePerUnit: decimal("price_per_unit", { precision: 10, scale: 2 }), // direct price per unit
  isWeightBased: boolean("is_weight_based").default(false), // Flag to identify weight-based items vs. piece-based
  normalizationConfidence: decimal("normalization_confidence", { precision: 5, scale: 4 }), // Confidence score for normalization
  lineNumbers: integer("line_numbers").array(), // Line numbers from the receipt
  purchased: timestamp("purchased").notNull(),
  userId: integer("user_id").notNull().references(() => users.id),
  createdAt: timestamp("created_at").defaultNow().notNull(),
  updatedAt: timestamp("updated_at").defaultNow().notNull(),
});

// Relations
export const usersRelations = relations(users, ({ one, many }) => ({
  role: one(roles, {
    fields: [users.roleId],
    references: [roles.id],
  }),
  notifications: many(notifications),
  actedNotifications: many(notifications, { relationName: "actor" }),
  locations: many(locations),
  foodItems: many(foodItems),
  stores: many(stores),
  receipts: many(receipts),
  tags: many(tags),
}));

export const rolesRelations = relations(roles, ({ many }) => ({
  users: many(users),
  rolePermissions: many(rolePermissions),
}));

export const permissionsRelations = relations(permissions, ({ many }) => ({
  rolePermissions: many(rolePermissions),
}));

export const rolePermissionsRelations = relations(rolePermissions, ({ one }) => ({
  role: one(roles, {
    fields: [rolePermissions.roleId],
    references: [roles.id],
  }),
  permission: one(permissions, {
    fields: [rolePermissions.permissionId],
    references: [permissions.id],
  }),
}));

export const appSettingsRelations = relations(appSettings, ({ one }) => ({
  updatedByUser: one(users, {
    fields: [appSettings.updatedBy],
    references: [users.id],
  }),
}));

export const notificationsRelations = relations(notifications, ({ one }) => ({
  user: one(users, {
    fields: [notifications.userId],
    references: [users.id],
  }),
  actor: one(users, {
    fields: [notifications.actorId],
    references: [users.id],
    relationName: "actor",
  }),
}));

export const locationsRelations = relations(locations, ({ one, many }) => ({
  user: one(users, {
    fields: [locations.userId],
    references: [users.id],
  }),
  foodItems: many(foodItems),
}));

export const storesRelations = relations(stores, ({ one, many }) => ({
  user: one(users, {
    fields: [stores.userId],
    references: [users.id],
  }),
  foodItems: many(foodItems),
  receipts: many(receipts),
}));

export const receiptsRelations = relations(receipts, ({ one, many }) => ({
  user: one(users, {
    fields: [receipts.userId],
    references: [users.id],
  }),
  store: one(stores, {
    fields: [receipts.storeId],
    references: [stores.id],
  }),
  foodItems: many(foodItems),
}));

<<<<<<< HEAD
export const tagsRelations = relations(tags, ({ one, many }) => ({
  user: one(users, {
    fields: [tags.userId],
    references: [users.id],
  }),
  foodItems: many(foodItemsTags, {
    relationName: "tag_food_items"
  }),
}));

export const foodItemsTagsRelations = relations(foodItemsTags, ({ one }) => ({
  foodItem: one(foodItems, {
    fields: [foodItemsTags.foodItemId],
    references: [foodItems.id],
  }),
  tag: one(tags, {
    fields: [foodItemsTags.tagId],
    references: [tags.id],
    relationName: "tag_food_items"
  }),
}));

=======
>>>>>>> 420dbb48
export const foodItemsRelations = relations(foodItems, ({ one, many }) => ({
  location: one(locations, {
    fields: [foodItems.locationId],
    references: [locations.id],
  }),
  store: one(stores, {
    fields: [foodItems.storeId],
    references: [stores.id],
  }),
  receipt: one(receipts, {
    fields: [foodItems.receiptId],
    references: [receipts.id],
  }),
  user: one(users, {
    fields: [foodItems.userId],
    references: [users.id],
  }),
<<<<<<< HEAD
  tags: many(foodItemsTags),
=======
  tags: many(foodItemTags, { relationName: "foodItemToTags" }),
}));

export const tagsRelations = relations(tags, ({ one, many }) => ({
  user: one(users, {
    fields: [tags.userId],
    references: [users.id],
  }),
  foodItems: many(foodItemTags, { relationName: "tagToFoodItems" }),
  products: many(products),
}));

export const foodItemTagsRelations = relations(foodItemTags, ({ one }) => ({
  foodItem: one(foodItems, {
    fields: [foodItemTags.foodItemId],
    references: [foodItems.id],
    relationName: "foodItemToTags",
  }),
  tag: one(tags, {
    fields: [foodItemTags.tagId],
    references: [tags.id],
    relationName: "tagToFoodItems",
  }),
>>>>>>> 420dbb48
}));

// Schemas
export const insertUserSchema = createInsertSchema(users).pick({
  username: true,
  password: true,
  email: true,
  fullName: true,
}).extend({
  username: z.string().min(3, "Username must be at least 3 characters"),
  password: z.string().min(6, "Password must be at least 6 characters"),
  email: z.string().email("Invalid email format"),
  fullName: z.string().min(2, "Full name must be at least 2 characters")
});

// Update the profile schema to include notification settings and currency
export const updateProfileSchema = createInsertSchema(users).pick({
  fullName: true,
  email: true,
  bio: true,
  avatarUrl: true,
  currency: true,
  emailNotifications: true,
  webNotifications: true,
  mentionNotifications: true,
  followNotifications: true,
}).extend({
  email: z.string().email("Invalid email format"),
  fullName: z.string().min(2, "Full name must be at least 2 characters"),
  bio: z.string().max(500, "Bio must be less than 500 characters").optional(),
  avatarUrl: z.string().url("Invalid URL format").optional(),
  currency: z.enum([...SUPPORTED_CURRENCIES.map(c => c.code)] as [string, ...string[]]).optional(),
  emailNotifications: z.boolean().optional(),
  webNotifications: z.boolean().optional(),
  mentionNotifications: z.boolean().optional(),
  followNotifications: z.boolean().optional(),
});

// Role and Permission schemas
export const insertRoleSchema = createInsertSchema(roles).pick({
  name: true,
  description: true,
}).extend({
  name: z.string().min(2, "Role name must be at least 2 characters"),
  description: z.string().min(10, "Description must be at least 10 characters"),
  permissions: z.array(z.number()).min(1, "Role must have at least one permission"),
});

export const updateRoleSchema = insertRoleSchema;

export const insertPermissionSchema = createInsertSchema(permissions).pick({
  name: true,
  description: true,
}).extend({
  name: z.string().min(2, "Permission name must be at least 2 characters"),
  description: z.string().min(10, "Description must be at least 10 characters"),
});

export const updatePermissionSchema = insertPermissionSchema;

// Food schemas
export const insertLocationSchema = createInsertSchema(locations).pick({
  name: true,
  type: true,
}).extend({
  name: z.string().min(2, "Location name must be at least 2 characters"),
  type: z.string().min(2, "Location type must be at least 2 characters"),
});

export const updateLocationSchema = insertLocationSchema;

// Store schemas
export const insertStoreSchema = createInsertSchema(stores).pick({
  name: true,
  location: true,
  phone: true,
  fax: true,
  vatNumber: true,
  taxId: true,
}).extend({
  name: z.string()
    .min(1, "Store name is required")
    .min(2, "Store name must be at least 2 characters")
    .max(100, "Store name cannot exceed 100 characters"),
  location: z.string()
    .min(1, "Store location is required")
    .min(2, "Store location must be at least 2 characters")
    .max(200, "Location cannot exceed 200 characters"),
  phone: z.string()
    .max(30, "Phone number cannot exceed 30 characters")
    .regex(/^[0-9+\-\s()]*$/, "Invalid phone number format")
    .optional()
    .or(z.literal("")),
  fax: z.string()
    .max(30, "Fax number cannot exceed 30 characters")
    .regex(/^[0-9+\-\s()]*$/, "Invalid fax number format")
    .optional()
    .or(z.literal("")),
  vatNumber: z.string()
    .max(50, "VAT number cannot exceed 50 characters")
    .optional()
    .or(z.literal("")),
  taxId: z.string()
    .max(50, "Tax ID cannot exceed 50 characters")
    .optional()
    .or(z.literal("")),
});

export const updateStoreSchema = insertStoreSchema;

// Add storeId to the food item schema
export const insertFoodItemSchema = createInsertSchema(foodItems).pick({
  name: true,
  normalizedName: true,
  originalName: true,
  category: true,
  quantity: true,
  unit: true,
  locationId: true,
  storeId: true,
  receiptId: true,
  expiryDate: true,
  price: true,
  pricePerUnit: true,
  isWeightBased: true,
  normalizationConfidence: true,
  lineNumbers: true,
}).extend({
  name: z.string().min(2, "Food name must be at least 2 characters"),
  normalizedName: z.string().optional(), // Normalized name is optional
  originalName: z.string().optional(), // Original name is optional
  category: z.string().optional(), // Category is optional
  quantity: z.string().or(z.number()).pipe(z.coerce.number().positive("Quantity must be a positive number")),
  unit: z.string().min(1, "Unit is required"),
  locationId: z.number().min(1, "Location is required"),
  storeId: z.number().optional(), // Store is optional
  receiptId: z.number().optional(), // Receipt is optional
  expiryDate: z.date().or(z.string()),
  price: z.number().optional(),
  pricePerUnit: z.number().optional(), // Price per unit is optional
  isWeightBased: z.boolean().optional().default(false), // Weight-based flag is optional
  normalizationConfidence: z.number().optional(), // Normalization confidence is optional
  lineNumbers: z.array(z.number()).optional(), // Line numbers from receipt are optional
});

export const updateFoodItemSchema = insertFoodItemSchema;

// Receipt schema
export const insertReceiptSchema = createInsertSchema(receipts).pick({
  storeId: true,
  filePath: true,
  fileName: true,
  fileSize: true,
  mimeType: true,
  totalAmount: true,
  receiptNumber: true,
  language: true,
}).extend({
  storeId: z.number().optional(),
  filePath: z.string().min(1, "File path is required"),
  fileName: z.string().min(1, "File name is required"),
  fileSize: z.number().int().positive("File size must be a positive integer"),
  mimeType: z.string().min(1, "MIME type is required"),
  totalAmount: z.number().optional(),
  receiptNumber: z.string().optional(),
  language: z.string().optional(),
});

export const updateReceiptSchema = insertReceiptSchema;

// Tag schema
export const insertTagSchema = createInsertSchema(tags).pick({
  name: true,
  color: true,
  isSystem: true,
}).extend({
  name: z.string().min(2, "Tag name must be at least 2 characters").max(50, "Tag name cannot exceed 50 characters"),
  color: z.string().regex(/^#[0-9A-F]{6}$/i, "Color must be a valid HEX color code").default("#3B82F6"),
  isSystem: z.boolean().default(false),
});

export const updateTagSchema = insertTagSchema;

// Types
export type InsertUser = z.infer<typeof insertUserSchema>;
export type UpdateProfile = z.infer<typeof updateProfileSchema>;
export type InsertRole = z.infer<typeof insertRoleSchema>;
export type UpdateRole = z.infer<typeof updateRoleSchema>;
export type InsertPermission = z.infer<typeof insertPermissionSchema>;
export type UpdatePermission = z.infer<typeof updatePermissionSchema>;
export type InsertLocation = z.infer<typeof insertLocationSchema>;
export type UpdateLocation = z.infer<typeof updateLocationSchema>;
export type InsertStore = z.infer<typeof insertStoreSchema>;
export type UpdateStore = z.infer<typeof updateStoreSchema>;
export type InsertFoodItem = z.infer<typeof insertFoodItemSchema>;
export type UpdateFoodItem = z.infer<typeof updateFoodItemSchema>;
export type InsertReceipt = z.infer<typeof insertReceiptSchema>;
export type UpdateReceipt = z.infer<typeof updateReceiptSchema>;
export type InsertTag = z.infer<typeof insertTagSchema>;
export type UpdateTag = z.infer<typeof updateTagSchema>;

export type User = typeof users.$inferSelect;
export type Role = typeof roles.$inferSelect;
export type Permission = typeof permissions.$inferSelect;
export type AppSettings = typeof appSettings.$inferSelect;
export type Notification = typeof notifications.$inferSelect;
export type Location = typeof locations.$inferSelect;
export type Store = typeof stores.$inferSelect;
export type FoodItem = typeof foodItems.$inferSelect;
export type Tag = typeof tags.$inferSelect;
<<<<<<< HEAD
export type FoodItemTag = typeof foodItemsTags.$inferSelect;

=======
export type FoodItemTag = typeof foodItemTags.$inferSelect;
>>>>>>> 420dbb48
// Base Receipt type from the table
export type BaseReceipt = typeof receipts.$inferSelect;

// Products table for normalization reference
export const products = pgTable("products", {
  id: serial("id").primaryKey(),
  name: text("name").notNull(),
  canonicalName: text("canonical_name").notNull(),
  categoryId: integer("category_id").references(() => tags.id),
  createdAt: timestamp("created_at").defaultNow().notNull(),
  updatedAt: timestamp("updated_at").defaultNow().notNull(),
}, (table) => {
  return {
    canonicalNameIdx: uniqueIndex("canonical_name_idx").on(table.canonicalName),
  }
});

// Product aliases for name variations
export const productAliases = pgTable("product_aliases", {
  id: serial("id").primaryKey(),
  productId: integer("product_id").references(() => products.id, { onDelete: 'cascade' }).notNull(),
  alias: text("alias").notNull(),
  language: text("language").default("en"),
  storeId: integer("store_id").references(() => stores.id),
  confidence: decimal("confidence", { precision: 5, scale: 4 }).default("1.0"),
  createdAt: timestamp("created_at").defaultNow().notNull(),
}, (table) => {
  return {
    aliasProductStoreIdx: uniqueIndex("alias_product_store_idx").on(
      table.productId, 
      table.alias, 
      table.language, 
      sql`COALESCE(${table.storeId}, 0)`
    ),
  }
});

// Relations for products
export const productsRelations = relations(products, ({ one, many }) => ({
  category: one(tags, {
    fields: [products.categoryId],
    references: [tags.id],
  }),
  aliases: many(productAliases),
}));

// Relations for product aliases
export const productAliasesRelations = relations(productAliases, ({ one }) => ({
  product: one(products, {
    fields: [productAliases.productId],
    references: [products.id],
  }),
  store: one(stores, {
    fields: [productAliases.storeId],
    references: [stores.id],
  }),
}));

// Extended Receipt type with related data
export type Receipt = BaseReceipt & {
  store?: Store;
  paymentMethod?: string;
};

// Product types
export type Product = typeof products.$inferSelect;
export type ProductAlias = typeof productAliases.$inferSelect;<|MERGE_RESOLUTION|>--- conflicted
+++ resolved
@@ -1,9 +1,5 @@
-<<<<<<< HEAD
-import { pgTable, text, serial, integer, boolean, timestamp, date, decimal, uniqueIndex, jsonb, primaryKey } from "drizzle-orm/pg-core";
-=======
 import { pgTable, text, serial, integer, boolean, timestamp, date, decimal, uniqueIndex, jsonb } from "drizzle-orm/pg-core";
 import { sql } from "drizzle-orm";
->>>>>>> 420dbb48
 import { createInsertSchema } from "drizzle-zod";
 import { z } from "zod";
 import { relations } from "drizzle-orm";
@@ -143,31 +139,6 @@
   updatedAt: timestamp("updatedAt").defaultNow().notNull(),
 });
 
-<<<<<<< HEAD
-// Tag system for food items
-export const tags = pgTable("tags", {
-  id: serial("id").primaryKey(),
-  name: text("name").notNull(),
-  color: text("color").default("#3B82F6"),
-  userId: integer("userId").references(() => users.id),
-  isSystem: boolean("isSystem").default(false), // To differentiate system tags from user created ones
-  createdAt: timestamp("createdAt").defaultNow().notNull(),
-  updatedAt: timestamp("updatedAt").defaultNow().notNull(),
-}, (table) => {
-  return {
-    nameUserIdx: uniqueIndex("tag_name_user_idx").on(table.name, table.userId),
-  }
-});
-
-// Junction table for many-to-many relationship between food items and tags
-export const foodItemsTags = pgTable("food_items_tags", {
-  foodItemId: integer("foodItemId").notNull().references(() => foodItems.id),
-  tagId: integer("tagId").notNull().references(() => tags.id),
-  createdAt: timestamp("createdAt").defaultNow().notNull(),
-}, (table) => {
-  return {
-    pk: primaryKey({ columns: [table.foodItemId, table.tagId] }),
-=======
 // Tags table for categorizing food items
 export const tags = pgTable("tags", {
   id: serial("id").primaryKey(),
@@ -186,7 +157,6 @@
 }, (table) => {
   return {
     pk: uniqueIndex("food_item_tag_pk").on(table.foodItemId, table.tagId),
->>>>>>> 420dbb48
   }
 });
 
@@ -225,7 +195,6 @@
   foodItems: many(foodItems),
   stores: many(stores),
   receipts: many(receipts),
-  tags: many(tags),
 }));
 
 export const rolesRelations = relations(roles, ({ many }) => ({
@@ -296,31 +265,6 @@
   foodItems: many(foodItems),
 }));
 
-<<<<<<< HEAD
-export const tagsRelations = relations(tags, ({ one, many }) => ({
-  user: one(users, {
-    fields: [tags.userId],
-    references: [users.id],
-  }),
-  foodItems: many(foodItemsTags, {
-    relationName: "tag_food_items"
-  }),
-}));
-
-export const foodItemsTagsRelations = relations(foodItemsTags, ({ one }) => ({
-  foodItem: one(foodItems, {
-    fields: [foodItemsTags.foodItemId],
-    references: [foodItems.id],
-  }),
-  tag: one(tags, {
-    fields: [foodItemsTags.tagId],
-    references: [tags.id],
-    relationName: "tag_food_items"
-  }),
-}));
-
-=======
->>>>>>> 420dbb48
 export const foodItemsRelations = relations(foodItems, ({ one, many }) => ({
   location: one(locations, {
     fields: [foodItems.locationId],
@@ -338,9 +282,6 @@
     fields: [foodItems.userId],
     references: [users.id],
   }),
-<<<<<<< HEAD
-  tags: many(foodItemsTags),
-=======
   tags: many(foodItemTags, { relationName: "foodItemToTags" }),
 }));
 
@@ -364,7 +305,6 @@
     references: [tags.id],
     relationName: "tagToFoodItems",
   }),
->>>>>>> 420dbb48
 }));
 
 // Schemas
@@ -535,19 +475,6 @@
 
 export const updateReceiptSchema = insertReceiptSchema;
 
-// Tag schema
-export const insertTagSchema = createInsertSchema(tags).pick({
-  name: true,
-  color: true,
-  isSystem: true,
-}).extend({
-  name: z.string().min(2, "Tag name must be at least 2 characters").max(50, "Tag name cannot exceed 50 characters"),
-  color: z.string().regex(/^#[0-9A-F]{6}$/i, "Color must be a valid HEX color code").default("#3B82F6"),
-  isSystem: z.boolean().default(false),
-});
-
-export const updateTagSchema = insertTagSchema;
-
 // Types
 export type InsertUser = z.infer<typeof insertUserSchema>;
 export type UpdateProfile = z.infer<typeof updateProfileSchema>;
@@ -563,9 +490,6 @@
 export type UpdateFoodItem = z.infer<typeof updateFoodItemSchema>;
 export type InsertReceipt = z.infer<typeof insertReceiptSchema>;
 export type UpdateReceipt = z.infer<typeof updateReceiptSchema>;
-export type InsertTag = z.infer<typeof insertTagSchema>;
-export type UpdateTag = z.infer<typeof updateTagSchema>;
-
 export type User = typeof users.$inferSelect;
 export type Role = typeof roles.$inferSelect;
 export type Permission = typeof permissions.$inferSelect;
@@ -575,12 +499,7 @@
 export type Store = typeof stores.$inferSelect;
 export type FoodItem = typeof foodItems.$inferSelect;
 export type Tag = typeof tags.$inferSelect;
-<<<<<<< HEAD
-export type FoodItemTag = typeof foodItemsTags.$inferSelect;
-
-=======
 export type FoodItemTag = typeof foodItemTags.$inferSelect;
->>>>>>> 420dbb48
 // Base Receipt type from the table
 export type BaseReceipt = typeof receipts.$inferSelect;
 
