import { 
  users, locations, foodItems, stores, receipts, tags, foodItemsTags,
  type User, type InsertUser, type UpdateProfile,
  type Location, type InsertLocation, type UpdateLocation,
  type Store, type InsertStore, type UpdateStore,
  type FoodItem, type InsertFoodItem, type UpdateFoodItem,
  type Receipt, type InsertReceipt, type UpdateReceipt,
  type Tag, type InsertTag, type UpdateTag, type FoodItemTag
} from "@shared/schema";
import { db, pool } from "./db";
import session from "express-session";
import connectPg from "connect-pg-simple";
import { eq, sql, and, isNull, or, inArray } from "drizzle-orm";
import { Pool } from 'pg';

const PostgresSessionStore = connectPg(session);

export interface IStorage {
  // User methods
  getUser(id: number): Promise<User | undefined>;
  getUserByUsername(username: string): Promise<User | undefined>;
  createUser(user: InsertUser): Promise<User>;
  updateProfile(userId: number, profile: UpdateProfile): Promise<User>;
  
  // Location methods
  createLocation(location: InsertLocation & { userId: number }): Promise<Location>;
  getLocations(userId: number): Promise<Location[]>;
  getLocation(id: number): Promise<Location | undefined>;
  updateLocation(id: number, location: UpdateLocation): Promise<Location>;
  deleteLocation(id: number): Promise<void>;
  
  // Store methods
  createStore(store: InsertStore & { userId: number }): Promise<Store>;
  getStores(userId: number): Promise<Store[]>;
  findStoreByNameAndLocation(name: string, location: string, userId: number): Promise<Store | undefined>;
  getStore(id: number): Promise<Store | undefined>;
  updateStore(id: number, store: UpdateStore): Promise<Store>;
  deleteStore(id: number): Promise<void>;
  
  // Food item methods
  createFoodItem(item: InsertFoodItem & { userId: number }): Promise<FoodItem>;
  getFoodItems(userId: number, locationId?: number): Promise<FoodItem[]>;
  getFoodItem(id: number): Promise<FoodItem | undefined>;
  updateFoodItem(id: number, item: UpdateFoodItem): Promise<FoodItem>;
  deleteFoodItem(id: number): Promise<void>;
  
  // Receipt methods
  createReceipt(receipt: InsertReceipt & { userId: number }): Promise<Receipt>;
  getReceipts(userId: number): Promise<Receipt[]>;
  getReceipt(id: number): Promise<Receipt | undefined>;
  updateReceipt(id: number, receipt: UpdateReceipt): Promise<Receipt>;
  deleteReceipt(id: number): Promise<void>;
  getFoodItemsByReceiptId(receiptId: number): Promise<FoodItem[]>;
  
  // Tag methods
  createTag(tag: InsertTag & { userId: number }): Promise<Tag>;
  getTags(userId: number): Promise<Tag[]>;
  getSystemTags(): Promise<Tag[]>;
  getTag(id: number): Promise<Tag | undefined>;
  updateTag(id: number, tag: UpdateTag): Promise<Tag>;
  deleteTag(id: number): Promise<void>;
  
  // FoodItem Tag methods
  addTagToFoodItem(foodItemId: number, tagId: number): Promise<void>;
  removeTagFromFoodItem(foodItemId: number, tagId: number): Promise<void>;
  getTagsForFoodItem(foodItemId: number): Promise<Tag[]>;
  getFoodItemsByTag(tagId: number, userId: number): Promise<FoodItem[]>;
  
  sessionStore: session.Store;
}

export class DatabaseStorage implements IStorage {
  sessionStore: session.Store;

  constructor() {
    try {
      this.sessionStore = new PostgresSessionStore({
        pool: pool as unknown as Pool,
        createTableIfMissing: true,
        tableName: 'session', // explicitly set table name
        pruneSessionInterval: 60 * 15, // Clean up expired sessions every 15 minutes
      });
      console.log('Session store initialized successfully');
    } catch (error) {
      console.error('Error initializing session store:');
      
      if (error instanceof Error) {
        console.error(`- Error name: ${error.name}`);
        console.error(`- Error message: ${error.message}`);
        if (error.stack) {
          console.error(`- Stack trace: ${error.stack}`);
        }
      } else if (typeof error === 'object' && error !== null) {
        try {
          console.error(`- Details: ${JSON.stringify(error, Object.getOwnPropertyNames(error))}`);
        } catch (jsonError) {
          console.error(`- Unable to stringify error object - ${Object.prototype.toString.call(error)}`);
          try {
            Object.entries(error as Record<string, unknown>).forEach(([key, value]) => {
              console.error(`- Property ${key}: ${String(value)}`);
            });
          } catch (propError) {
            console.error(`- Error accessing error properties: ${String(propError)}`);
          }
        }
      } else {
        console.error(`- ${String(error)}`);
      }
      
      // Fallback - in-memory session store, only for recovery
      console.warn('Using fallback in-memory session store - users will need to log in again');
      const MemoryStore = require('memorystore')(session);
      this.sessionStore = new MemoryStore({
        checkPeriod: 60 * 60 * 1000 // prune expired entries every hour
      });
    }
  }

  async getUser(id: number): Promise<User | undefined> {
    try {
      const result = await db.select().from(users).where(eq(users.id, id)).limit(1);
      return result[0];
    } catch (error) {
      console.error('Error getting user by ID:', error);
      throw error;
    }
  }

  async getUserByUsername(username: string): Promise<User | undefined> {
    try {
      const result = await db.select().from(users).where(eq(users.username, username)).limit(1);
      return result[0];
    } catch (error) {
      console.error('Error getting user by username:', error);
      throw error;
    }
  }

  async createUser(insertUser: InsertUser): Promise<User> {
    try {
      const [user] = await db.insert(users).values([insertUser]).returning();
      return user;
    } catch (error) {
      console.error('Error creating user:', error);
      throw error;
    }
  }

  async updateProfile(userId: number, profile: UpdateProfile): Promise<User> {
    try {
      console.log('STORAGE: updateProfile called with userId:', userId);
      console.log('STORAGE: profile data:', JSON.stringify(profile));
      
      console.log('STORAGE: executing update query...');
      const [user] = await db
        .update(users)
        .set({
          ...profile,
          updatedAt: sql`CURRENT_TIMESTAMP`,
        })
        .where(eq(users.id, userId))
        .returning();
      
      console.log('STORAGE: update successful, returned user:', JSON.stringify(user));
      return user;
    } catch (error) {
      console.error('STORAGE: Error updating user profile:', error);
      if (error instanceof Error) {
        console.error('STORAGE: Error message:', error.message);
        console.error('STORAGE: Error stack:', error.stack);
      }
      throw error;
    }
  }

  // Location methods
  async createLocation(location: InsertLocation & { userId: number }): Promise<Location> {
    try {
      const [result] = await db
        .insert(locations)
        .values([{
          ...location,
          createdAt: new Date(),
          updatedAt: new Date(),
        }])
        .returning();
      return result;
    } catch (error) {
      console.error('Error creating location:', error);
      throw error;
    }
  }

  async getLocations(userId: number): Promise<Location[]> {
    try {
      return await db
        .select()
        .from(locations)
        .where(eq(locations.userId, userId));
    } catch (error) {
      console.error('Error getting locations:', error);
      throw error;
    }
  }

  async getLocation(id: number): Promise<Location | undefined> {
    try {
      const result = await db
        .select()
        .from(locations)
        .where(eq(locations.id, id))
        .limit(1);
      return result[0];
    } catch (error) {
      console.error('Error getting location:', error);
      throw error;
    }
  }

  async updateLocation(id: number, location: UpdateLocation): Promise<Location> {
    try {
      const [result] = await db
        .update(locations)
        .set({
          ...location,
          updatedAt: new Date(),
        })
        .where(eq(locations.id, id))
        .returning();
      return result;
    } catch (error) {
      console.error('Error updating location:', error);
      throw error;
    }
  }

  async deleteLocation(id: number): Promise<void> {
    try {
      await db
        .delete(locations)
        .where(eq(locations.id, id));
    } catch (error) {
      console.error('Error deleting location:', error);
      throw error;
    }
  }

  // Store methods
  async createStore(store: InsertStore & { userId: number }): Promise<Store> {
    try {
      const [result] = await db
        .insert(stores)
        .values([{
          ...store,
          createdAt: new Date(),
          updatedAt: new Date(),
        }])
        .returning();
      return result;
    } catch (error) {
      console.error('Error creating store:', error);
      throw error;
    }
  }

  async getStores(userId: number): Promise<Store[]> {
    try {
      return await db
        .select()
        .from(stores)
        .where(eq(stores.userId, userId));
    } catch (error) {
      console.error('Error getting stores:', error);
      throw error;
    }
  }

  async findStoreByNameAndLocation(name: string, location: string, userId: number): Promise<Store | undefined> {
    try {
      const result = await db
        .select()
        .from(stores)
        .where(
          and(
            eq(stores.name, name),
            eq(stores.location, location),
            eq(stores.userId, userId)
          )
        )
        .limit(1);
      return result[0];
    } catch (error) {
      console.error('Error finding store by name and location:', error);
      throw error;
    }
  }

  async getStore(id: number): Promise<Store | undefined> {
    try {
      const result = await db
        .select()
        .from(stores)
        .where(eq(stores.id, id))
        .limit(1);
      return result[0];
    } catch (error) {
      console.error('Error getting store:', error);
      throw error;
    }
  }

  async updateStore(id: number, store: UpdateStore): Promise<Store> {
    try {
      const [result] = await db
        .update(stores)
        .set({
          ...store,
          updatedAt: new Date(),
        })
        .where(eq(stores.id, id))
        .returning();
      return result;
    } catch (error) {
      console.error('Error updating store:', error);
      throw error;
    }
  }

  async deleteStore(id: number): Promise<void> {
    try {
      await db
        .delete(stores)
        .where(eq(stores.id, id));
    } catch (error) {
      console.error('Error deleting store:', error);
      throw error;
    }
  }

  // Food item methods
  async createFoodItem(item: InsertFoodItem & { userId: number }): Promise<FoodItem> {
    try {
      // Convert expiryDate to string format for PostgreSQL date column
      const expiryDateString = item.expiryDate instanceof Date 
        ? item.expiryDate.toISOString().split('T')[0] // Convert to YYYY-MM-DD format
        : item.expiryDate;
      
      const dateNow = new Date();
      
      console.log('Creating food item with data:', {
        ...item,
        expiryDate: expiryDateString,
        purchased: dateNow,
      });
      
<<<<<<< HEAD
      // Create an object with all values needed - use direct approach like in createReceipt
      const values: any = {
        name: item.name,
        quantity: String(item.quantity), // Convert number to string for decimal column
        unit: item.unit,
        locationId: item.locationId,
        userId: item.userId,
        expiryDate: expiryDateString,
        price: item.price,
        // Use direct date values for better compatibility
        purchased: dateNow,
        createdAt: dateNow,
        updatedAt: dateNow,
        receiptId: item.receiptId || null,
        storeId: item.storeId || null,
        pricePerUnit: item.pricePerUnit || null,
        isWeightBased: item.isWeightBased || false,
      };
      
      const [result] = await db
        .insert(foodItems)
        .values(values)
=======
      // Prepare the values as separate variables
      const name = item.name;
      const quantity = String(item.quantity); // Convert number to string for decimal column
      const unit = item.unit;
      const locationId = item.locationId;
      const expiryDate = expiryDateString;
      const price = item.price;
      const userId = item.userId;
      const purchased = sql`${dateNow}::timestamp`;
      const createdAt = sql`${dateNow}::timestamp`;
      const updatedAt = sql`${dateNow}::timestamp`;
      const receiptId = item.receiptId || null;
      const storeId = item.storeId || null;
      const pricePerUnit = item.pricePerUnit || null;
      const isWeightBased = item.isWeightBased || false;
      const normalizedName = item.normalizedName || null;
      const originalName = item.originalName || null;
      const category = item.category || null;
      const normalizationConfidence = item.normalizationConfidence || null;
      
      // Create a base values object
      const valuesObj: any = {
        name,
        quantity,
        unit,
        locationId,
        expiryDate,
        price,
        userId,
        purchased,
        createdAt,
        updatedAt,
        receiptId,
        storeId,
        pricePerUnit,
        isWeightBased,
        normalizedName,
        originalName,
        category,
        normalizationConfidence,
      };
      
      // Conditionally add lineNumbers if present
      if (item.lineNumbers && Array.isArray(item.lineNumbers)) {
        valuesObj.lineNumbers = item.lineNumbers;
      }
      
      // Wrap in array for drizzle's .values() method which expects an array
      const [result] = await db
        .insert(foodItems)
        .values([valuesObj])
>>>>>>> 420dbb48
        .returning();
      return result;
    } catch (error) {
      console.error('Error creating food item:', error);
      throw error;
    }
  }

  async getFoodItems(userId: number, locationId?: number): Promise<FoodItem[]> {
    try {
      const query = locationId 
        ? and(eq(foodItems.userId, userId), eq(foodItems.locationId, locationId))
        : eq(foodItems.userId, userId);

      return await db
        .select()
        .from(foodItems)
        .where(query)
        .orderBy(foodItems.expiryDate);
    } catch (error) {
      console.error('Error getting food items:', error);
      throw error;
    }
  }

  async getFoodItem(id: number): Promise<FoodItem | undefined> {
    try {
      const result = await db
        .select()
        .from(foodItems)
        .where(eq(foodItems.id, id))
        .limit(1);
      return result[0];
    } catch (error) {
      console.error('Error getting food item:', error);
      throw error;
    }
  }

  async updateFoodItem(id: number, item: UpdateFoodItem): Promise<FoodItem> {
    try {
      // Build the update object with correct types
      const updates: Record<string, any> = {};
      
      if (item.name !== undefined) updates.name = item.name;
      if (item.quantity !== undefined) updates.quantity = String(item.quantity);
      if (item.unit !== undefined) updates.unit = item.unit;
      if (item.locationId !== undefined) updates.locationId = item.locationId;
      if (item.price !== undefined) updates.price = item.price;
      
      // Handle expiryDate specially
      if (item.expiryDate !== undefined) {
        const expiryDateValue = item.expiryDate instanceof Date
          ? item.expiryDate.toISOString().split('T')[0]
          : item.expiryDate;
        updates.expiryDate = expiryDateValue;
      }
      
      // Set updatedAt using SQL
      updates.updatedAt = sql`CURRENT_TIMESTAMP`;
      
      // Apply the updates and return the result
      const [result] = await db
        .update(foodItems)
        .set(updates)
        .where(eq(foodItems.id, id))
        .returning();
      return result;
    } catch (error) {
      console.error('Error updating food item:', error);
      throw error;
    }
  }

  async deleteFoodItem(id: number): Promise<void> {
    try {
      await db
        .delete(foodItems)
        .where(eq(foodItems.id, id));
    } catch (error) {
      console.error('Error deleting food item:', error);
      throw error;
    }
  }

  // Receipt methods
  async createReceipt(receipt: InsertReceipt & { userId: number, uploadDate?: Date, receiptDate?: Date, paymentMethod?: string, extractedData?: any }): Promise<Receipt> {
    try {
      // Column names must match exactly what's in the database (camelCase)
      const values: any = {
        userId: receipt.userId,
        filePath: receipt.filePath,
        fileName: receipt.fileName,
        fileSize: receipt.fileSize,
        mimeType: receipt.mimeType
      };
      
      if (receipt.storeId) values.storeId = receipt.storeId;
      if (receipt.totalAmount) values.totalAmount = String(receipt.totalAmount);
      if (receipt.receiptNumber) values.receiptNumber = receipt.receiptNumber;
      if (receipt.uploadDate) values.uploadDate = receipt.uploadDate;
      if (receipt.receiptDate) values.receiptDate = receipt.receiptDate;
      if (receipt.paymentMethod) values.paymentMethod = receipt.paymentMethod;
      if (receipt.extractedData) values.extractedData = receipt.extractedData;
      
      if (!values.uploadDate) {
        values.uploadDate = new Date();
      }
      
      // For debugging
      console.log('Creating receipt with values:', Object.keys(values));
      
      const [result] = await db
        .insert(receipts)
        .values([values])
        .returning();
      
      return result;
    } catch (error) {
      console.error('Error creating receipt:', error);
      throw error;
    }
  }

  async getReceipts(userId: number): Promise<Receipt[]> {
    try {
      // First get the receipts
      const receiptList = await db
        .select()
        .from(receipts)
        .where(eq(receipts.userId, userId))
        .orderBy(sql`receipts."uploadDate" DESC`);
      
      // For each receipt with a storeId, fetch the associated store
      const receiptsWithStores = await Promise.all(
        receiptList.map(async (receipt) => {
          if (receipt.storeId) {
            const [storeData] = await db
              .select()
              .from(stores)
              .where(eq(stores.id, receipt.storeId));
              
            // Return receipt with store information
            return {
              ...receipt,
              store: storeData
            };
          }
          return receipt;
        })
      );
      
      return receiptsWithStores;
    } catch (error) {
      console.error('Error getting receipts:', error);
      throw error;
    }
  }

  async getReceipt(id: number): Promise<Receipt | undefined> {
    try {
      // Get the receipt
      const [receipt] = await db
        .select()
        .from(receipts)
        .where(eq(receipts.id, id))
        .limit(1);
      
      if (!receipt) return undefined;
      
      // If receipt has a storeId, fetch the associated store
      if (receipt.storeId) {
        const [storeData] = await db
          .select()
          .from(stores)
          .where(eq(stores.id, receipt.storeId));
          
        if (storeData) {
          // Return receipt with store information
          return {
            ...receipt,
            store: storeData
          };
        }
      }
      
      return receipt;
    } catch (error) {
      console.error('Error getting receipt:', error);
      throw error;
    }
  }

  async updateReceipt(id: number, receipt: UpdateReceipt): Promise<Receipt> {
    try {
      const values: any = {};
      
      if (receipt.filePath) values.filePath = receipt.filePath;
      if (receipt.fileName) values.fileName = receipt.fileName;
      if (receipt.fileSize) values.fileSize = receipt.fileSize;
      if (receipt.mimeType) values.mimeType = receipt.mimeType;
      if (receipt.storeId) values.storeId = receipt.storeId;
      if (receipt.totalAmount !== undefined) values.totalAmount = String(receipt.totalAmount);
      if (receipt.receiptNumber) values.receiptNumber = receipt.receiptNumber;
      
      const [result] = await db
        .update(receipts)
        .set({
          ...values,
          updatedAt: new Date()
        })
        .where(eq(receipts.id, id))
        .returning();
      
      return result;
    } catch (error) {
      console.error('Error updating receipt:', error);
      throw error;
    }
  }

  async deleteReceipt(id: number): Promise<void> {
    try {
      await db
        .delete(receipts)
        .where(eq(receipts.id, id));
    } catch (error) {
      console.error('Error deleting receipt:', error);
      throw error;
    }
  }

  async getFoodItemsByReceiptId(receiptId: number): Promise<FoodItem[]> {
    try {
      const result = await db
        .select()
        .from(foodItems)
        .where(eq(foodItems.receiptId, receiptId))
        .orderBy(foodItems.name);
      
      return result;
    } catch (error) {
      console.error('Error getting food items by receipt ID:', error);
      throw error;
    }
  }
  
  // Tag methods
  async createTag(tag: InsertTag & { userId: number }): Promise<Tag> {
    try {
      const [result] = await db
        .insert(tags)
        .values({
          name: tag.name,
          color: tag.color || "#3B82F6",
          userId: tag.userId,
          isSystem: tag.isSystem || false,
          createdAt: new Date(),
          updatedAt: new Date(),
        })
        .returning();
      return result;
    } catch (error) {
      console.error('Error creating tag:', error);
      throw error;
    }
  }

  async getTags(userId: number): Promise<Tag[]> {
    try {
      // Use raw SQL to handle the case conversion issue with PostgreSQL
      const result = await db.execute(sql`
        SELECT * FROM tags 
        WHERE userid = ${userId} OR issystem = true
        ORDER BY name, id
      `);
      
      // Map the raw results and handle duplicates
      // Keep track of tag names we've already processed to avoid duplicates
      const processedTags = new Map<string, Tag>();
      
      for (const row of result.rows) {
        const tagName = String(row.name);
        const tag: Tag = {
          id: Number(row.id),
          name: tagName,
          color: row.color ? String(row.color) : null,
          userId: row.userid ? Number(row.userid) : null,
          isSystem: Boolean(row.issystem),
          createdAt: row.createdat ? new Date(String(row.createdat)) : new Date(),
          updatedAt: row.updatedat ? new Date(String(row.updatedat)) : new Date()
        };
        
        // Only add if we haven't seen this tag name before, or if this is a user tag (non-system)
        if (!processedTags.has(tagName) || tag.userId === userId) {
          processedTags.set(tagName, tag);
        }
      }
      
      // Return the deduplicated tags
      return Array.from(processedTags.values());
    } catch (error) {
      console.error('Error getting tags:', error);
      throw error;
    }
  }

  async getSystemTags(): Promise<Tag[]> {
    try {
      // Use raw SQL to handle the case conversion issue with PostgreSQL
      const result = await db.execute(sql`
        SELECT * FROM tags 
        WHERE issystem = true
        ORDER BY name, id
      `);
      
      // Map the raw results and handle duplicates
      // Keep track of tag names we've already processed to avoid duplicates
      const processedTags = new Map<string, Tag>();
      
      for (const row of result.rows) {
        const tagName = String(row.name);
        const tag: Tag = {
          id: Number(row.id),
          name: tagName,
          color: row.color ? String(row.color) : null,
          userId: row.userid ? Number(row.userid) : null,
          isSystem: Boolean(row.issystem),
          createdAt: row.createdat ? new Date(String(row.createdat)) : new Date(),
          updatedAt: row.updatedat ? new Date(String(row.updatedat)) : new Date()
        };
        
        // If we haven't seen this tag name before, or if this tag has a lower ID (older)
        if (!processedTags.has(tagName) || Number(row.id) < processedTags.get(tagName)!.id) {
          processedTags.set(tagName, tag);
        }
      }
      
      // Return the deduplicated tags
      return Array.from(processedTags.values());
    } catch (error) {
      console.error('Error getting system tags:', error);
      throw error;
    }
  }

  async getTag(id: number): Promise<Tag | undefined> {
    try {
      // Use raw SQL to handle the case conversion issue with PostgreSQL
      const result = await db.execute(sql`
        SELECT * FROM tags 
        WHERE id = ${id}
        LIMIT 1
      `);
      
      if (result.rows.length === 0) {
        return undefined;
      }
      
      const row = result.rows[0];
      
      // Map the raw result to a Tag object with proper type casting
      return {
        id: Number(row.id),
        name: String(row.name),
        color: row.color ? String(row.color) : null,
        userId: row.userid ? Number(row.userid) : null,
        isSystem: Boolean(row.issystem),
        createdAt: row.createdat ? new Date(String(row.createdat)) : new Date(),
        updatedAt: row.updatedat ? new Date(String(row.updatedat)) : new Date()
      };
    } catch (error) {
      console.error('Error getting tag:', error);
      throw error;
    }
  }

  async updateTag(id: number, tag: UpdateTag): Promise<Tag> {
    try {
      // Use raw SQL to handle the case conversion issue with PostgreSQL
      const result = await db.execute(sql`
        UPDATE tags
        SET 
          name = ${tag.name},
          color = ${tag.color || "#3B82F6"},
          updatedat = NOW()
        WHERE id = ${id}
        RETURNING *
      `);
      
      if (result.rows.length === 0) {
        throw new Error("Tag not found or update failed");
      }
      
      const row = result.rows[0];
      
      // Map the raw result to a Tag object with proper type casting
      return {
        id: Number(row.id),
        name: String(row.name),
        color: row.color ? String(row.color) : null,
        userId: row.userid ? Number(row.userid) : null,
        isSystem: Boolean(row.issystem),
        createdAt: row.createdat ? new Date(String(row.createdat)) : new Date(),
        updatedAt: row.updatedat ? new Date(String(row.updatedat)) : new Date()
      };
    } catch (error) {
      console.error('Error updating tag:', error);
      throw error;
    }
  }

  async deleteTag(id: number): Promise<void> {
    try {
      await db
        .delete(tags)
        .where(eq(tags.id, id));
    } catch (error) {
      console.error('Error deleting tag:', error);
      throw error;
    }
  }

  // FoodItem Tag methods
  async addTagToFoodItem(foodItemId: number, tagId: number): Promise<void> {
    try {
      await db
        .insert(foodItemsTags)
        .values({
          foodItemId,
          tagId,
          createdAt: new Date(),
        })
        .onConflictDoNothing(); // Prevent duplicates
    } catch (error) {
      console.error('Error adding tag to food item:', error);
      throw error;
    }
  }

  async removeTagFromFoodItem(foodItemId: number, tagId: number): Promise<void> {
    try {
      await db
        .delete(foodItemsTags)
        .where(
          and(
            eq(foodItemsTags.foodItemId, foodItemId),
            eq(foodItemsTags.tagId, tagId)
          )
        );
    } catch (error) {
      console.error('Error removing tag from food item:', error);
      throw error;
    }
  }

  async getTagsForFoodItem(foodItemId: number): Promise<Tag[]> {
    try {
      // Use raw SQL to handle the case conversion issue with PostgreSQL
      const result = await db.execute(sql`
        SELECT t.* FROM tags t
        INNER JOIN food_items_tags fit ON t.id = fit.tag_id
        WHERE fit.food_item_id = ${foodItemId}
        ORDER BY t.name
      `);
      
      // Map the raw results to Tag objects with proper type casting
      return result.rows.map((row: any) => ({
        id: Number(row.id),
        name: String(row.name),
        color: row.color ? String(row.color) : null,
        userId: row.userid ? Number(row.userid) : null,
        isSystem: Boolean(row.issystem),
        createdAt: row.createdat ? new Date(String(row.createdat)) : new Date(),
        updatedAt: row.updatedat ? new Date(String(row.updatedat)) : new Date()
      }));
    } catch (error) {
      console.error('Error getting tags for food item:', error);
      throw error;
    }
  }

  async getFoodItemsByTag(tagId: number, userId: number): Promise<FoodItem[]> {
    try {
      // First get the IDs from the relation table
      const taggedItemsQuery = await db.execute(sql`
        SELECT food_item_id FROM food_items_tags
        WHERE tag_id = ${tagId}
      `);
      
      // If no items have this tag, return empty array
      if (taggedItemsQuery.rows.length === 0) {
        return [];
      }
      
      // Create the item IDs for the query
      const itemIds = taggedItemsQuery.rows.map((row: any) => Number(row.food_item_id));
      
      // Get the food items directly using the IDs - this avoids type issues
      const foodItemsList: FoodItem[] = [];
      
      for (const itemId of itemIds) {
        const foodItem = await this.getFoodItem(itemId);
        if (foodItem && foodItem.userId === userId) {
          foodItemsList.push(foodItem);
        }
      }
      
      return foodItemsList.sort((a, b) => a.name.localeCompare(b.name));
    } catch (error) {
      console.error('Error getting food items by tag:', error);
      throw error;
    }
  }
}

export const storage = new DatabaseStorage();<|MERGE_RESOLUTION|>--- conflicted
+++ resolved
@@ -1,16 +1,15 @@
 import { 
-  users, locations, foodItems, stores, receipts, tags, foodItemsTags,
+  users, locations, foodItems, stores, receipts,
   type User, type InsertUser, type UpdateProfile,
   type Location, type InsertLocation, type UpdateLocation,
   type Store, type InsertStore, type UpdateStore,
   type FoodItem, type InsertFoodItem, type UpdateFoodItem,
-  type Receipt, type InsertReceipt, type UpdateReceipt,
-  type Tag, type InsertTag, type UpdateTag, type FoodItemTag
+  type Receipt, type InsertReceipt, type UpdateReceipt
 } from "@shared/schema";
 import { db, pool } from "./db";
 import session from "express-session";
 import connectPg from "connect-pg-simple";
-import { eq, sql, and, isNull, or, inArray } from "drizzle-orm";
+import { eq, sql, and, isNull } from "drizzle-orm";
 import { Pool } from 'pg';
 
 const PostgresSessionStore = connectPg(session);
@@ -52,20 +51,6 @@
   deleteReceipt(id: number): Promise<void>;
   getFoodItemsByReceiptId(receiptId: number): Promise<FoodItem[]>;
   
-  // Tag methods
-  createTag(tag: InsertTag & { userId: number }): Promise<Tag>;
-  getTags(userId: number): Promise<Tag[]>;
-  getSystemTags(): Promise<Tag[]>;
-  getTag(id: number): Promise<Tag | undefined>;
-  updateTag(id: number, tag: UpdateTag): Promise<Tag>;
-  deleteTag(id: number): Promise<void>;
-  
-  // FoodItem Tag methods
-  addTagToFoodItem(foodItemId: number, tagId: number): Promise<void>;
-  removeTagFromFoodItem(foodItemId: number, tagId: number): Promise<void>;
-  getTagsForFoodItem(foodItemId: number): Promise<Tag[]>;
-  getFoodItemsByTag(tagId: number, userId: number): Promise<FoodItem[]>;
-  
   sessionStore: session.Store;
 }
 
@@ -345,7 +330,8 @@
         ? item.expiryDate.toISOString().split('T')[0] // Convert to YYYY-MM-DD format
         : item.expiryDate;
       
-      const dateNow = new Date();
+      // Force types to SQL to avoid TypeScript errors
+      const dateNow = new Date().toISOString();
       
       console.log('Creating food item with data:', {
         ...item,
@@ -353,30 +339,6 @@
         purchased: dateNow,
       });
       
-<<<<<<< HEAD
-      // Create an object with all values needed - use direct approach like in createReceipt
-      const values: any = {
-        name: item.name,
-        quantity: String(item.quantity), // Convert number to string for decimal column
-        unit: item.unit,
-        locationId: item.locationId,
-        userId: item.userId,
-        expiryDate: expiryDateString,
-        price: item.price,
-        // Use direct date values for better compatibility
-        purchased: dateNow,
-        createdAt: dateNow,
-        updatedAt: dateNow,
-        receiptId: item.receiptId || null,
-        storeId: item.storeId || null,
-        pricePerUnit: item.pricePerUnit || null,
-        isWeightBased: item.isWeightBased || false,
-      };
-      
-      const [result] = await db
-        .insert(foodItems)
-        .values(values)
-=======
       // Prepare the values as separate variables
       const name = item.name;
       const quantity = String(item.quantity); // Convert number to string for decimal column
@@ -428,7 +390,6 @@
       const [result] = await db
         .insert(foodItems)
         .values([valuesObj])
->>>>>>> 420dbb48
         .returning();
       return result;
     } catch (error) {
@@ -675,274 +636,6 @@
       throw error;
     }
   }
-  
-  // Tag methods
-  async createTag(tag: InsertTag & { userId: number }): Promise<Tag> {
-    try {
-      const [result] = await db
-        .insert(tags)
-        .values({
-          name: tag.name,
-          color: tag.color || "#3B82F6",
-          userId: tag.userId,
-          isSystem: tag.isSystem || false,
-          createdAt: new Date(),
-          updatedAt: new Date(),
-        })
-        .returning();
-      return result;
-    } catch (error) {
-      console.error('Error creating tag:', error);
-      throw error;
-    }
-  }
-
-  async getTags(userId: number): Promise<Tag[]> {
-    try {
-      // Use raw SQL to handle the case conversion issue with PostgreSQL
-      const result = await db.execute(sql`
-        SELECT * FROM tags 
-        WHERE userid = ${userId} OR issystem = true
-        ORDER BY name, id
-      `);
-      
-      // Map the raw results and handle duplicates
-      // Keep track of tag names we've already processed to avoid duplicates
-      const processedTags = new Map<string, Tag>();
-      
-      for (const row of result.rows) {
-        const tagName = String(row.name);
-        const tag: Tag = {
-          id: Number(row.id),
-          name: tagName,
-          color: row.color ? String(row.color) : null,
-          userId: row.userid ? Number(row.userid) : null,
-          isSystem: Boolean(row.issystem),
-          createdAt: row.createdat ? new Date(String(row.createdat)) : new Date(),
-          updatedAt: row.updatedat ? new Date(String(row.updatedat)) : new Date()
-        };
-        
-        // Only add if we haven't seen this tag name before, or if this is a user tag (non-system)
-        if (!processedTags.has(tagName) || tag.userId === userId) {
-          processedTags.set(tagName, tag);
-        }
-      }
-      
-      // Return the deduplicated tags
-      return Array.from(processedTags.values());
-    } catch (error) {
-      console.error('Error getting tags:', error);
-      throw error;
-    }
-  }
-
-  async getSystemTags(): Promise<Tag[]> {
-    try {
-      // Use raw SQL to handle the case conversion issue with PostgreSQL
-      const result = await db.execute(sql`
-        SELECT * FROM tags 
-        WHERE issystem = true
-        ORDER BY name, id
-      `);
-      
-      // Map the raw results and handle duplicates
-      // Keep track of tag names we've already processed to avoid duplicates
-      const processedTags = new Map<string, Tag>();
-      
-      for (const row of result.rows) {
-        const tagName = String(row.name);
-        const tag: Tag = {
-          id: Number(row.id),
-          name: tagName,
-          color: row.color ? String(row.color) : null,
-          userId: row.userid ? Number(row.userid) : null,
-          isSystem: Boolean(row.issystem),
-          createdAt: row.createdat ? new Date(String(row.createdat)) : new Date(),
-          updatedAt: row.updatedat ? new Date(String(row.updatedat)) : new Date()
-        };
-        
-        // If we haven't seen this tag name before, or if this tag has a lower ID (older)
-        if (!processedTags.has(tagName) || Number(row.id) < processedTags.get(tagName)!.id) {
-          processedTags.set(tagName, tag);
-        }
-      }
-      
-      // Return the deduplicated tags
-      return Array.from(processedTags.values());
-    } catch (error) {
-      console.error('Error getting system tags:', error);
-      throw error;
-    }
-  }
-
-  async getTag(id: number): Promise<Tag | undefined> {
-    try {
-      // Use raw SQL to handle the case conversion issue with PostgreSQL
-      const result = await db.execute(sql`
-        SELECT * FROM tags 
-        WHERE id = ${id}
-        LIMIT 1
-      `);
-      
-      if (result.rows.length === 0) {
-        return undefined;
-      }
-      
-      const row = result.rows[0];
-      
-      // Map the raw result to a Tag object with proper type casting
-      return {
-        id: Number(row.id),
-        name: String(row.name),
-        color: row.color ? String(row.color) : null,
-        userId: row.userid ? Number(row.userid) : null,
-        isSystem: Boolean(row.issystem),
-        createdAt: row.createdat ? new Date(String(row.createdat)) : new Date(),
-        updatedAt: row.updatedat ? new Date(String(row.updatedat)) : new Date()
-      };
-    } catch (error) {
-      console.error('Error getting tag:', error);
-      throw error;
-    }
-  }
-
-  async updateTag(id: number, tag: UpdateTag): Promise<Tag> {
-    try {
-      // Use raw SQL to handle the case conversion issue with PostgreSQL
-      const result = await db.execute(sql`
-        UPDATE tags
-        SET 
-          name = ${tag.name},
-          color = ${tag.color || "#3B82F6"},
-          updatedat = NOW()
-        WHERE id = ${id}
-        RETURNING *
-      `);
-      
-      if (result.rows.length === 0) {
-        throw new Error("Tag not found or update failed");
-      }
-      
-      const row = result.rows[0];
-      
-      // Map the raw result to a Tag object with proper type casting
-      return {
-        id: Number(row.id),
-        name: String(row.name),
-        color: row.color ? String(row.color) : null,
-        userId: row.userid ? Number(row.userid) : null,
-        isSystem: Boolean(row.issystem),
-        createdAt: row.createdat ? new Date(String(row.createdat)) : new Date(),
-        updatedAt: row.updatedat ? new Date(String(row.updatedat)) : new Date()
-      };
-    } catch (error) {
-      console.error('Error updating tag:', error);
-      throw error;
-    }
-  }
-
-  async deleteTag(id: number): Promise<void> {
-    try {
-      await db
-        .delete(tags)
-        .where(eq(tags.id, id));
-    } catch (error) {
-      console.error('Error deleting tag:', error);
-      throw error;
-    }
-  }
-
-  // FoodItem Tag methods
-  async addTagToFoodItem(foodItemId: number, tagId: number): Promise<void> {
-    try {
-      await db
-        .insert(foodItemsTags)
-        .values({
-          foodItemId,
-          tagId,
-          createdAt: new Date(),
-        })
-        .onConflictDoNothing(); // Prevent duplicates
-    } catch (error) {
-      console.error('Error adding tag to food item:', error);
-      throw error;
-    }
-  }
-
-  async removeTagFromFoodItem(foodItemId: number, tagId: number): Promise<void> {
-    try {
-      await db
-        .delete(foodItemsTags)
-        .where(
-          and(
-            eq(foodItemsTags.foodItemId, foodItemId),
-            eq(foodItemsTags.tagId, tagId)
-          )
-        );
-    } catch (error) {
-      console.error('Error removing tag from food item:', error);
-      throw error;
-    }
-  }
-
-  async getTagsForFoodItem(foodItemId: number): Promise<Tag[]> {
-    try {
-      // Use raw SQL to handle the case conversion issue with PostgreSQL
-      const result = await db.execute(sql`
-        SELECT t.* FROM tags t
-        INNER JOIN food_items_tags fit ON t.id = fit.tag_id
-        WHERE fit.food_item_id = ${foodItemId}
-        ORDER BY t.name
-      `);
-      
-      // Map the raw results to Tag objects with proper type casting
-      return result.rows.map((row: any) => ({
-        id: Number(row.id),
-        name: String(row.name),
-        color: row.color ? String(row.color) : null,
-        userId: row.userid ? Number(row.userid) : null,
-        isSystem: Boolean(row.issystem),
-        createdAt: row.createdat ? new Date(String(row.createdat)) : new Date(),
-        updatedAt: row.updatedat ? new Date(String(row.updatedat)) : new Date()
-      }));
-    } catch (error) {
-      console.error('Error getting tags for food item:', error);
-      throw error;
-    }
-  }
-
-  async getFoodItemsByTag(tagId: number, userId: number): Promise<FoodItem[]> {
-    try {
-      // First get the IDs from the relation table
-      const taggedItemsQuery = await db.execute(sql`
-        SELECT food_item_id FROM food_items_tags
-        WHERE tag_id = ${tagId}
-      `);
-      
-      // If no items have this tag, return empty array
-      if (taggedItemsQuery.rows.length === 0) {
-        return [];
-      }
-      
-      // Create the item IDs for the query
-      const itemIds = taggedItemsQuery.rows.map((row: any) => Number(row.food_item_id));
-      
-      // Get the food items directly using the IDs - this avoids type issues
-      const foodItemsList: FoodItem[] = [];
-      
-      for (const itemId of itemIds) {
-        const foodItem = await this.getFoodItem(itemId);
-        if (foodItem && foodItem.userId === userId) {
-          foodItemsList.push(foodItem);
-        }
-      }
-      
-      return foodItemsList.sort((a, b) => a.name.localeCompare(b.name));
-    } catch (error) {
-      console.error('Error getting food items by tag:', error);
-      throw error;
-    }
-  }
 }
 
 export const storage = new DatabaseStorage();